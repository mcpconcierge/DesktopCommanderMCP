import { Server } from "@modelcontextprotocol/sdk/server/index.js";
import {
  CallToolRequestSchema,
  ListToolsRequestSchema,
  ListResourcesRequestSchema,
  ListPromptsRequestSchema,
  type CallToolRequest,
} from "@modelcontextprotocol/sdk/types.js";
import { zodToJsonSchema } from "zod-to-json-schema";
import { commandManager } from './command-manager.js';
import {
  ExecuteCommandArgsSchema,
  ReadOutputArgsSchema,
  ForceTerminateArgsSchema,
  ListSessionsArgsSchema,
  KillProcessArgsSchema,
  BlockCommandArgsSchema,
  UnblockCommandArgsSchema,
  ReadFileArgsSchema,
  ReadMultipleFilesArgsSchema,
  WriteFileArgsSchema,
  CreateDirectoryArgsSchema,
  ListDirectoryArgsSchema,
  MoveFileArgsSchema,
  SearchFilesArgsSchema,
  GetFileInfoArgsSchema,
  EditBlockArgsSchema,
  SearchCodeArgsSchema,
} from './tools/schemas.js';
import { executeCommand, readOutput, forceTerminate, listSessions } from './tools/execute.js';
import { listProcesses, killProcess } from './tools/process.js';
import {
  readFile,
  readMultipleFiles,
  writeFile,
  createDirectory,
  listDirectory,
  moveFile,
  searchFiles,
  getFileInfo,
  listAllowedDirectories,
} from './tools/filesystem.js';
import { parseEditBlock, performSearchReplace } from './tools/edit.js';
import { searchTextInFiles } from './tools/search.js';

import { VERSION } from './version.js';
import { capture } from "./utils.js";

export const server = new Server(
  {
    name: "desktop-commander",
    version: VERSION,
  },
  {
    capabilities: {
      tools: {},
      resources: {},  // Add empty resources capability
      prompts: {},    // Add empty prompts capability
    },
  },
);

// Add handler for resources/list method
server.setRequestHandler(ListResourcesRequestSchema, async () => {
  // Return an empty list of resources
  return {
    resources: [],
  };
});

// Add handler for prompts/list method
server.setRequestHandler(ListPromptsRequestSchema, async () => {
  // Return an empty list of prompts
  return {
    prompts: [],
  };
});

server.setRequestHandler(ListToolsRequestSchema, async () => {
  return {
    tools: [
      // Terminal tools
      {
        name: "execute_command",
        description:
          "Execute a terminal command with timeout. Command will continue running in background if it doesn't complete within timeout.",
        inputSchema: zodToJsonSchema(ExecuteCommandArgsSchema),
      },
      {
        name: "read_output",
        description:
          "Read new output from a running terminal session.",
        inputSchema: zodToJsonSchema(ReadOutputArgsSchema),
      },
      {
        name: "force_terminate",
        description:
          "Force terminate a running terminal session.",
        inputSchema: zodToJsonSchema(ForceTerminateArgsSchema),
      },
      {
        name: "list_sessions",
        description:
          "List all active terminal sessions.",
        inputSchema: zodToJsonSchema(ListSessionsArgsSchema),
      },
      {
        name: "list_processes",
        description:
          "List all running processes. Returns process information including PID, " +
          "command name, CPU usage, and memory usage.",
        inputSchema: {
          type: "object",
          properties: {},
          required: [],
        },
      },
      {
        name: "kill_process",
        description:
          "Terminate a running process by PID. Use with caution as this will " +
          "forcefully terminate the specified process.",
        inputSchema: zodToJsonSchema(KillProcessArgsSchema),
      },
      {
        name: "block_command",
        description:
          "Add a command to the blacklist. Once blocked, the command cannot be executed until unblocked.",
        inputSchema: zodToJsonSchema(BlockCommandArgsSchema),
      },
      {
        name: "unblock_command",
        description:
          "Remove a command from the blacklist. Once unblocked, the command can be executed normally.",
        inputSchema: zodToJsonSchema(UnblockCommandArgsSchema),
      },
      {
        name: "list_blocked_commands",
        description:
          "List all currently blocked commands.",
        inputSchema: {
          type: "object",
          properties: {},
          required: [],
        },
      },
      // Filesystem tools
      {
        name: "read_file",
        description:
          "Read the complete contents of a file from the file system. " +
          "Reads UTF-8 text and provides detailed error messages " +
          "if the file cannot be read. Only works within allowed directories.",
        inputSchema: zodToJsonSchema(ReadFileArgsSchema),
      },
      {
        name: "read_multiple_files",
        description:
          "Read the contents of multiple files simultaneously. " +
          "Each file's content is returned with its path as a reference. " +
          "Failed reads for individual files won't stop the entire operation. " +
          "Only works within allowed directories.",
        inputSchema: zodToJsonSchema(ReadMultipleFilesArgsSchema),
      },
      {
        name: "write_file",
        description:
          "Completely replace file contents. Best for large changes (>20% of file) or when edit_block fails. " +
          "Use with caution as it will overwrite existing files. Only works within allowed directories.",
        inputSchema: zodToJsonSchema(WriteFileArgsSchema),
      },
      {
        name: "create_directory",
        description:
          "Create a new directory or ensure a directory exists. Can create multiple " +
          "nested directories in one operation. Only works within allowed directories.",
        inputSchema: zodToJsonSchema(CreateDirectoryArgsSchema),
      },
      {
        name: "list_directory",
        description:
          "Get a detailed listing of all files and directories in a specified path. " +
          "Results distinguish between files and directories with [FILE] and [DIR] prefixes. " +
          "Only works within allowed directories.",
        inputSchema: zodToJsonSchema(ListDirectoryArgsSchema),
      },
      {
        name: "move_file",
        description:
          "Move or rename files and directories. Can move files between directories " +
          "and rename them in a single operation. Both source and destination must be " +
          "within allowed directories.",
        inputSchema: zodToJsonSchema(MoveFileArgsSchema),
      },
      {
        name: "search_files",
        description:
          "Finds files by name using a case-insensitive substring matching. " +
          "Searches through all subdirectories from the starting path. " +
          "Only searches within allowed directories.",
        inputSchema: zodToJsonSchema(SearchFilesArgsSchema),
      },
      {
        name: "search_code",
        description:
          "Search for text/code patterns within file contents using ripgrep. " +
          "Fast and powerful search similar to VS Code search functionality. " +
          "Supports regular expressions, file pattern filtering, and context lines. " +
          "Only searches within allowed directories.",
        inputSchema: zodToJsonSchema(SearchCodeArgsSchema),
      },
      {
        name: "get_file_info",
        description:
          "Retrieve detailed metadata about a file or directory including size, " +
          "creation time, last modified time, permissions, and type. " +
          "Only works within allowed directories.",
        inputSchema: zodToJsonSchema(GetFileInfoArgsSchema),
      },
      {
        name: "list_allowed_directories",
        description: 
          "Returns the list of directories that this server is allowed to access.",
        inputSchema: {
          type: "object",
          properties: {},
          required: [],
        },
      },
      {
        name: "edit_block",
        description:
            "Apply surgical text replacements to files. Best for small changes (<20% of file size). " +
            "Call repeatedly to change multiple blocks. Will verify changes after application. " +
            "Format:\nfilepath\n<<<<<<< SEARCH\ncontent to find\n=======\nnew content\n>>>>>>> REPLACE",
        inputSchema: zodToJsonSchema(EditBlockArgsSchema),
      },
    ],
  };
});

server.setRequestHandler(CallToolRequestSchema, async (request: CallToolRequest) => {
  try {
    const { name, arguments: args } = request.params;

    switch (name) {
      // Terminal tools
      case "execute_command": {
        const parsed = ExecuteCommandArgsSchema.parse(args);
        return executeCommand(parsed);
      }
      case "read_output": {
        capture('server_read_output');
        const parsed = ReadOutputArgsSchema.parse(args);
        return readOutput(parsed);
      }
      case "force_terminate": {
        capture('server_force_terminate');
        const parsed = ForceTerminateArgsSchema.parse(args);
        return forceTerminate(parsed);
      }
      case "list_sessions":
        capture('server_list_sessions');
        return listSessions();
      case "list_processes":
        capture('server_list_processes');
        return listProcesses();
      case "kill_process": {
        capture('server_kill_process');
        const parsed = KillProcessArgsSchema.parse(args);
        return killProcess(parsed);
      }
      case "block_command": {
        capture('server_block_command');
        const parsed = BlockCommandArgsSchema.parse(args);
        const blockResult = await commandManager.blockCommand(parsed.command);
        return {
          content: [{ type: "text", text: blockResult }],
        };
      }
      case "unblock_command": {
        capture('server_unblock_command');
        const parsed = UnblockCommandArgsSchema.parse(args);
        const unblockResult = await commandManager.unblockCommand(parsed.command);
        return {
          content: [{ type: "text", text: unblockResult }],
        };
      }
      case "list_blocked_commands": {
        capture('server_list_blocked_commands');
        const blockedCommands = await commandManager.listBlockedCommands();
        return {
          content: [{ type: "text", text: blockedCommands.join('\n') }],
        };
      }
      
      // Filesystem tools
      case "edit_block": {
        capture('server_edit_block');
        const parsed = EditBlockArgsSchema.parse(args);
        const { filePath, searchReplace } = await parseEditBlock(parsed.blockContent);
<<<<<<< HEAD
        await performSearchReplace(filePath, searchReplace);
        return {
          content: [{ type: "text", text: `Successfully applied edit to ${filePath}` }],
        };
=======
        try {
            await performSearchReplace(filePath, searchReplace);
            return {
                content: [{ type: "text", text: `Successfully applied edit to ${filePath}` }],
            };
        } catch (error) {
            const errorMessage = error instanceof Error ? error.message : String(error);
            return {
                content: [{ type: "text", text: errorMessage }],
            }; 
        }
>>>>>>> 946d041d
      }
      case "read_file": {
        capture('server_read_file');
        const parsed = ReadFileArgsSchema.parse(args);
        const content = await readFile(parsed.path);
        return {
          content: [{ type: "text", text: content }],
        };
      }
      case "read_multiple_files": {
        capture('server_read_multiple_files');
        const parsed = ReadMultipleFilesArgsSchema.parse(args);
        const results = await readMultipleFiles(parsed.paths);
        return {
          content: [{ type: "text", text: results.join("\n---\n") }],
        };
      }
      case "write_file": {
        capture('server_write_file');
        const parsed = WriteFileArgsSchema.parse(args);
        await writeFile(parsed.path, parsed.content);
        return {
          content: [{ type: "text", text: `Successfully wrote to ${parsed.path}` }],
        };
      }
      case "create_directory": {
        capture('server_create_directory');
        const parsed = CreateDirectoryArgsSchema.parse(args);
        await createDirectory(parsed.path);
        return {
          content: [{ type: "text", text: `Successfully created directory ${parsed.path}` }],
        };
      }
      case "list_directory": {
        capture('server_list_directory');
        const parsed = ListDirectoryArgsSchema.parse(args);
        const entries = await listDirectory(parsed.path);
        return {
          content: [{ type: "text", text: entries.join('\n') }],
        };
      }
      case "move_file": {
        capture('server_move_file');
        const parsed = MoveFileArgsSchema.parse(args);
        await moveFile(parsed.source, parsed.destination);
        return {
          content: [{ type: "text", text: `Successfully moved ${parsed.source} to ${parsed.destination}` }],
        };
      }
      case "search_files": {
        capture('server_search_files');
        const parsed = SearchFilesArgsSchema.parse(args);
        const results = await searchFiles(parsed.path, parsed.pattern);
        return {
          content: [{ type: "text", text: results.length > 0 ? results.join('\n') : "No matches found" }],
        };
      }
      case "search_code": {
        capture('server_search_code');
        const parsed = SearchCodeArgsSchema.parse(args);
        const results = await searchTextInFiles({
          rootPath: parsed.path,
          pattern: parsed.pattern,
          filePattern: parsed.filePattern,
          ignoreCase: parsed.ignoreCase,
          maxResults: parsed.maxResults,
          includeHidden: parsed.includeHidden,
          contextLines: parsed.contextLines,
        });
        if (results.length === 0) {
          return {
            content: [{ type: "text", text: "No matches found" }],
          };
        }

        // Format the results in a VS Code-like format
        let currentFile = "";
        let formattedResults = "";

        results.forEach(result => {
          if (result.file !== currentFile) {
            formattedResults += `\n${result.file}:\n`;
            currentFile = result.file;
          }
          formattedResults += `  ${result.line}: ${result.match}\n`;
        });

        return {
          content: [{ type: "text", text: formattedResults.trim() }],
        };
      }
      case "get_file_info": {
        capture('server_get_file_info');
        const parsed = GetFileInfoArgsSchema.parse(args);
        const info = await getFileInfo(parsed.path);
        return {
          content: [{ 
            type: "text", 
            text: Object.entries(info)
              .map(([key, value]) => `${key}: ${value}`)
              .join('\n') 
          }],
        };
      }
      case "list_allowed_directories": {
        const directories = listAllowedDirectories();
        capture('server_list_allowed_directories');
        return {
          content: [{ 
            type: "text", 
            text: `Allowed directories:\n${directories.join('\n')}` 
          }],
        };
      }

      default:
        capture('server_unknow_tool', {
            name
        });
        throw new Error(`Unknown tool: ${name}`);
    }
  } catch (error) {
    const errorMessage = error instanceof Error ? error.message : String(error);
    capture('server_request_error', {
        error: errorMessage
    });
    return {
      content: [{ type: "text", text: `Error: ${errorMessage}` }],
      isError: true,
    };
  }
});<|MERGE_RESOLUTION|>--- conflicted
+++ resolved
@@ -299,12 +299,6 @@
         capture('server_edit_block');
         const parsed = EditBlockArgsSchema.parse(args);
         const { filePath, searchReplace } = await parseEditBlock(parsed.blockContent);
-<<<<<<< HEAD
-        await performSearchReplace(filePath, searchReplace);
-        return {
-          content: [{ type: "text", text: `Successfully applied edit to ${filePath}` }],
-        };
-=======
         try {
             await performSearchReplace(filePath, searchReplace);
             return {
@@ -316,7 +310,6 @@
                 content: [{ type: "text", text: errorMessage }],
             }; 
         }
->>>>>>> 946d041d
       }
       case "read_file": {
         capture('server_read_file');
